using Printf
using Chemfiles

"""
struct globalParameters

Fields:
systemFiles: 
    list of input filenames for each system
mode: 
    ML-IMC mode - training with reference data or simulation using a trained model
inputmodel: 
    "random" keyword for random initialization,
    "zero" for zeros in the first layer or a filename of a trained model
"""
struct globalParameters
    systemFiles::Vector{String}
    mode::String
    inputmodel::String
end

"""
struct MCparameters

Fields:
steps: total number of steps
Eqsteps: equilibration steps
stepAdjustFreq: frequency of MC step adjustment
trajout: XTC trajectory output frequency
outfreq: output frequency
"""
struct MCparameters
    steps::Int
    Eqsteps::Int
    stepAdjustFreq::Int
    trajout::Int
    outfreq::Int
end

"""
struct NNparameters

Fields:
neurons: number of neurons in the network
iters: number of learning iterations
activation: list of activation functions
REGP: regularization parameter
optimizer: type of optimizer
rate: learning rate
μ: momentum coefficient
minR: min distance for G2 symmetry function, Å
maxR: max distance for G2 symmetry function (cutoff), Å 
η: η parameter in G2 symmetry function (gaussian width), Å
"""
struct NNparameters
    minR::Float64
    maxR::Float64
    sigma::Float64
    neurons::Vector{Int}
    iters::Int
<<<<<<< HEAD
    activation::String
    REGP::Float64
=======
    activations::Vector{String}
    REGP::Float32
>>>>>>> 4c3dd10a
    optimizer::String
    rate::Float64
    momentum::Float64
    decay1::Float64
    decay2::Float64
end

"""
mutable struct systemParameters

Fields:
systemName: name of the system
topname: name of the topology file
trajfile: name of the trajectory file
N: number of particles
atomname: atomic symbol
box: box vector, Å
V: volume, Å^3
rdfname: reference RDF file
Nbins: number of histogram bins
binWidth: histogram bin width, Å
repulsionLimit: minimum allowed pair distance, Å
T: temperature, K
β: 1/(kB*T), reciprocal kJ/mol
Δ: max displacement, Å
targetAR: target acceptance ratio
"""
mutable struct systemParameters
    systemName::String
    trajfile::String
    topname::String
    N::Int
    atomname::String
    box::Vector{Float64}
    V::Float64
    rdfname::String
    Nbins::Int
    binWidth::Float64
    repulsionLimit::Float64
    T::Float64
    β::Float64
    Δ::Float64
    targetAR::Float64
end

"""
function parametersInit()

Reads an input file for ML-IMC
and saves the data into
parameter structs
"""
function parametersInit()
    # Read the input name from the command line argument
    inputname = ARGS[1]
    #inputname = "ML-IMC-init.in"

    # Constants
    NA::Float64 = 6.02214076 # [mol-1] * 10^-23
    kB::Float64 = 1.38064852 * NA / 1000 # [kJ/(mol*K)]

    # Read the input file
    file = open(inputname, "r")
    lines = readlines(file)
    splittedLines = [split(line) for line in lines]

    # Make a list of field names
    globalFields = [String(field) for field in fieldnames(globalParameters)]
    MCFields = [String(field) for field in fieldnames(MCparameters)]
    NNFields = [String(field) for field in fieldnames(NNparameters)]

    # Input variable arrays
    globalVars = []
    MCVars = []
    NNVars = []

    # Loop over fieldnames and fieldtypes and over splitted lines
    # Global parameters
    for (field, fieldtype) in zip(globalFields, fieldtypes(globalParameters))
        for line in splittedLines
            if length(line) != 0 && field == line[1]
                if field == "systemFiles"
                    systemFiles = []
                    for (elementId, element) in enumerate(line)
                        if elementId > 2 && element != "#"
                            append!(systemFiles, [strip(element, ',')])
                        elseif element == "#"
                            break
                        end
                    end
                    append!(globalVars, [systemFiles])
                else
                    if fieldtype != String
                        append!(globalVars, parse(fieldtype, line[3]))
                    else
                        append!(globalVars, [line[3]])
                    end
                end
            end
        end
    end
    globalParms = globalParameters(globalVars...)

    # MC parameters
    for (field, fieldtype) in zip(MCFields, fieldtypes(MCparameters))
        for line in splittedLines
            if length(line) != 0 && field == line[1]
                if fieldtype != String
                    append!(MCVars, parse(fieldtype, line[3]))
                else
                    append!(MCVars, [line[3]])
                end
            end
        end
    end
    MCParms = MCparameters(MCVars...)

    # Loop over fieldnames and fieldtypes and over splitted lines
    for (field, fieldtype) in zip(NNFields, fieldtypes(NNparameters))
        for line in splittedLines
            if length(line) != 0 && field == line[1]
                if field == "neurons"
                    neurons = []
                    for (elementId, element) in enumerate(line)
                        if elementId > 2 && element != "#"
                            append!(neurons, parse(Int, strip(element, ',')))
                        elseif element == "#"
                            break
                        end
                    end
                    append!(NNVars, [neurons])
<<<<<<< HEAD
=======
                elseif field == "activations"
                    activations = []
                    for (elementId, element) in enumerate(line)
                        if elementId > 2 && element != "#"
                            append!(activations, [strip(element, ',')])
                        elseif element == "#"
                            break
                        end
                    end
                    append!(NNVars, [activations])
>>>>>>> 4c3dd10a
                else
                    if fieldtype != String
                        append!(NNVars, parse(fieldtype, line[3]))
                    else
                        append!(NNVars, [line[3]])
                    end
                end
            end
        end
    end
    NNParms = NNparameters(NNVars...)

    # Read system input files
    systemParmsList = [] # list of systemParameters structs
    systemFields = [String(field) for field in fieldnames(systemParameters)]
    for inputname in globalParms.systemFiles
        systemVars = []
        file = open(inputname, "r")
        lines = readlines(file)
        splittedLines = [split(line) for line in lines]
        for (field, fieldtype) in zip(systemFields, fieldtypes(systemParameters))
            for line in splittedLines
                if length(line) != 0 && field == line[1]
                    if field == "T"
                        T = parse(fieldtype, line[3])
                        β = 1 / (kB * T)
                        append!(systemVars, T)
                        append!(systemVars, β)
                    elseif field == "topname"
                        topname = [line[3]]
                        pdb = Trajectory("$(topname[1])")
                        pdb_frame = read(pdb)
                        N = length(pdb_frame)
                        atomname = name(Atom(pdb_frame, 1))
                        box = lengths(UnitCell(pdb_frame))
                        V = box[1] * box[2] * box[3]
                        append!(systemVars, topname)
                        append!(systemVars, N)
                        append!(systemVars, [atomname])
                        append!(systemVars, [box])
                        append!(systemVars, V)
                    elseif field == "rdfname"
                        rdfname = [line[3]]
                        bins, rdf = readRDF("$(rdfname[1])")
                        Nbins = length(bins)
                        binWidth = bins[1]
                        append!(systemVars, [rdfname[1]])
                        append!(systemVars, Nbins)
                        append!(systemVars, binWidth)
                    else
                        if fieldtype != String
                            append!(systemVars, parse(fieldtype, line[3]))
                        else
                            append!(systemVars, [line[3]])
                        end
                    end
                end
            end
        end
        systemParms = systemParameters(systemVars...)
        append!(systemParmsList, [systemParms])
    end

    if globalParms.mode == "training"
        println("Running ML-IMC in the training mode.")
    else
        println("Running ML-IMC in the simulation mode.")
    end

    return (globalParms, MCParms, NNParms, systemParmsList)
end

"""
function readXTC(systemParms)

Reads input configurations from XTC file
"""
function readXTC(systemParms)
    traj = Trajectory(systemParms.trajfile)
    return (traj)
end

"""
function inputInit(globalParms, NNParms, systemParmsList)

Initializes input data
"""
function inputInit(globalParms, NNParms, systemParmsList)
    # Read reference data
    refRDFs = []
    for systemParms in systemParmsList
        bins, refRDF = readRDF(systemParms.rdfname)
        append!(refRDFs, [refRDF])
    end

    # Set up a model and an optimizer for training
    # or load a model from a file for MC sampling

    # Initialize the optimizer
    opt = optInit(NNParms)
    if globalParms.inputmodel == "random" || globalParms.inputmodel == "zero"
        # Initialize the model
        model = modelInit(NNParms, globalParms)
    else
        @load globalParms.inputmodel model
    end

    if globalParms.mode == "training"
        return (model, opt, refRDFs)
    else
        return (model)
    end
end

"""
function writeRDF(outname, rdf, systemParms)

Writes RDF into a file
"""
function writeRDF(outname, rdf, systemParms)
    bins = [bin * systemParms.binWidth for bin = 1:systemParms.Nbins]
    # Write the data
    io = open(outname, "w")
    print(io, "# System: $(systemParms.systemName)\n")
    print(io, "# RDF data ($(systemParms.atomname) - $(systemParms.atomname)) \n")
    print(io, "# r, Å; g(r); \n")
    for i = 1:length(rdf)
        print(io, @sprintf("%6.3f %12.3f", bins[i], rdf[i]), "\n")
    end
    close(io)
end

"""
function writeenergies(outname, energies, MCParms, systemParms, slicing=1)

Writes the total energy to an output file
"""
function writeenergies(outname, energies, MCParms, systemParms, slicing = 1)
    steps = 0:MCParms.outfreq*slicing:MCParms.steps
    io = open(outname, "w")
    print(io, "# System: $(systemParms.systemName)\n#")
    print(io, @sprintf("%8s %22s", " Step", "Total energy, kJ/mol"))
    print(io, "\n")
    for i = 1:length(energies[1:slicing:end])
        print(io, @sprintf("%9d %10.3f", steps[i], energies[1:slicing:end][i]), "\n")
    end
    close(io)
end

"""
function writetraj(conf, parameters, outname, mode='w')

Writes a wrapped configuration into a trajectory file (Depends on Chemfiles)
"""
function writetraj(conf, systemParms, outname, mode = 'w')
    # Create an empty Frame object
    frame = Frame()
    # Set PBC vectors
    boxCenter = systemParms.box ./ 2
    set_cell!(frame, UnitCell(systemParms.box))
    # Add wrapped atomic coordinates to the frame
    for i = 1:systemParms.N
        wrappedAtomCoords = wrap!(UnitCell(frame), conf[:, i]) .+ boxCenter
        add_atom!(frame, Atom(systemParms.atomname), wrappedAtomCoords)
    end
    # Write to file
    Trajectory(outname, mode) do traj
        write(traj, frame)
    end
    return
end

"""
function readRDF(rdfname)
Reads RDF produced by mcLJ.jl
"""
function readRDF(rdfname)
    file = open(rdfname, "r")
    lines = readlines(file)
    ncomments = 2
    nlines = length(lines) - ncomments
    bins = zeros(nlines)
    rdf = zeros(nlines)
    for i = (1+ncomments):length(lines)
        rdfline = split(lines[i])
        if rdfline[1] != "#"
<<<<<<< HEAD
            bins[i-ncomments] = parse(Float64, rdfline[1])
            rdf[i-ncomments] = parse(Float64, rdfline[2])
=======
            bins[i-ncomments] = parse(Float32, rdfline[1])
            rdf[i-ncomments] = parse(Float32, rdfline[2])
>>>>>>> 4c3dd10a
        end
    end
    return (bins, rdf)
    close(file)
end<|MERGE_RESOLUTION|>--- conflicted
+++ resolved
@@ -58,13 +58,8 @@
     sigma::Float64
     neurons::Vector{Int}
     iters::Int
-<<<<<<< HEAD
-    activation::String
+    activations::Vector{String}
     REGP::Float64
-=======
-    activations::Vector{String}
-    REGP::Float32
->>>>>>> 4c3dd10a
     optimizer::String
     rate::Float64
     momentum::Float64
@@ -196,8 +191,6 @@
                         end
                     end
                     append!(NNVars, [neurons])
-<<<<<<< HEAD
-=======
                 elseif field == "activations"
                     activations = []
                     for (elementId, element) in enumerate(line)
@@ -208,7 +201,6 @@
                         end
                     end
                     append!(NNVars, [activations])
->>>>>>> 4c3dd10a
                 else
                     if fieldtype != String
                         append!(NNVars, parse(fieldtype, line[3]))
@@ -395,13 +387,8 @@
     for i = (1+ncomments):length(lines)
         rdfline = split(lines[i])
         if rdfline[1] != "#"
-<<<<<<< HEAD
             bins[i-ncomments] = parse(Float64, rdfline[1])
             rdf[i-ncomments] = parse(Float64, rdfline[2])
-=======
-            bins[i-ncomments] = parse(Float32, rdfline[1])
-            rdf[i-ncomments] = parse(Float32, rdfline[2])
->>>>>>> 4c3dd10a
         end
     end
     return (bins, rdf)
